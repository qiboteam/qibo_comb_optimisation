--- conflicted
+++ resolved
@@ -262,21 +262,8 @@
     }
     offset = 5.0
     name_to_index = {"w[1]": 0, "w[2]": 1, "x_1_0": 2, "x_2_0": 3, "y[1]": 4, "y[2]": 5}
-
-<<<<<<< HEAD
-
     # SVP_mixers is now a list of functions that take beta and return a circuit
     SVP_mixers = [lambda beta, idx=idx: _create_svp_mixer(name_to_index, beta) for idx in range(len(betas))]
-=======
-    gammas = [0.1, 0.2]
-    betas = [0.3, 0.4]
-    alphas = [0.5, 0.6]
-    SVP_mixer = _create_svp_mixer(name_to_index, betas)
-    circuit = QUBO(0, numeric_qubo).qubo_to_qaoa_circuit(
-        gammas, betas, alphas=None, mixer_function=SVP_mixer
-    )
->>>>>>> f445b3a5
-
     assert isinstance(circuit, Circuit)
     assert circuit.nqubits == QUBO(0, numeric_qubo).n
 
@@ -296,7 +283,6 @@
     qubo = QUBO(0, h, J)
 
     result = qubo.train_QAOA(
-<<<<<<< HEAD
         gammas=gammas,
         betas=betas,
         alphas=alphas,
@@ -408,9 +394,6 @@
         gammas=gammas,
         betas=betas,
         alphas=alphas,
-=======
-        p=2,
->>>>>>> f445b3a5
         nshots=10,
         regular_QAOA=reg_QAOA,
         regular_loss=reg_loss,
